--- conflicted
+++ resolved
@@ -1,10 +1,6 @@
 {
   "name": "@localfirst/relay",
-<<<<<<< HEAD
-  "version": "3.0.2",
-=======
-  "version": "3.0.1",
->>>>>>> 95702dc4
+  "version": "3.0.3",
   "description": "A tiny service that helps local-first applications connect with peers on other devices",
   "repository": "https://github.com/local-first-web/relay",
   "author": "herb@devresults.com",
